--- conflicted
+++ resolved
@@ -168,35 +168,6 @@
 		}
 	}
 
-<<<<<<< HEAD
-=======
-	// to match both ingress and ingress-dns addons
-	if strings.HasPrefix(name, "ingress") && enable {
-		if driver.IsKIC(cc.Driver) {
-			if runtime.GOOS == "windows" || runtime.GOOS == "darwin" {
-				out.Styled(style.Tip, `After the addon is enabled, please run "minikube tunnel" and your ingress resources would be available at "127.0.0.1"`)
-			} else if driver.BareMetal(cc.Driver) {
-				out.WarningT(`Due to networking limitations of driver {{.driver_name}}, {{.addon_name}} addon is not fully supported. Try using a different driver.`,
-					out.V{"driver_name": cc.Driver, "addon_name": name})
-			}
-		}
-		if err := supportLegacyIngress(cc); err != nil {
-			return err
-		}
-	}
-
-	if strings.HasPrefix(name, "istio") && enable {
-		minMem := 8192
-		minCPUs := 4
-		if cc.Memory < minMem {
-			out.WarningT("Istio needs {{.minMem}}MB of memory -- your configuration only allocates {{.memory}}MB", out.V{"minMem": minMem, "memory": cc.Memory})
-		}
-		if cc.CPUs < minCPUs {
-			out.WarningT("Istio needs {{.minCPUs}} CPUs -- your configuration only allocates {{.cpus}} CPUs", out.V{"minCPUs": minCPUs, "cpus": cc.CPUs})
-		}
-	}
-
->>>>>>> 0bb1f675
 	api, err := machine.NewAPIClient()
 	if err != nil {
 		return errors.Wrap(err, "machine client")
@@ -257,7 +228,9 @@
 					out.V{"driver_name": cc.Driver, "addon_name": name})
 			}
 		}
-		return false, nil
+		if err := supportLegacyIngress(cc); err != nil {
+			return false, err
+		}
 	}
 
 	if strings.HasPrefix(name, "istio") && enable {
@@ -269,7 +242,6 @@
 		if cc.CPUs < minCPUs {
 			out.WarningT("Istio needs {{.minCPUs}} CPUs -- your configuration only allocates {{.cpus}} CPUs", out.V{"minCPUs": minCPUs, "cpus": cc.CPUs})
 		}
-		return false, nil
 	}
 
 	if name == "registry" {
