--- conflicted
+++ resolved
@@ -153,19 +153,11 @@
 		version string
 		want    map[string]string
 	}{
-<<<<<<< HEAD
-		{"docker", map[string]string{"container-runtime": "docker"}},
-		{"nvidia-docker", map[string]string{"container-runtime": "docker"}},
-		{"crio", map[string]string{
-			"container-runtime":          "remote",
-			"container-runtime-endpoint": "/var/run/crio/crio.sock",
-			"image-service-endpoint":     "/var/run/crio/crio.sock",
-=======
 		{"docker", "1.23.0", map[string]string{"container-runtime": "docker"}},
 		{"docker", "1.24.0", map[string]string{
 			"container-runtime-endpoint": "unix:///var/run/cri-dockerd.sock",
->>>>>>> 1b0d8798
 		}},
+		{"nvidia-docker", "1.25.0", map[string]string{"container-runtime": "docker"}},
 		{"crio", "1.25.0", map[string]string{
 			"container-runtime-endpoint": "unix:///var/run/crio/crio.sock",
 		}},
