--- conflicted
+++ resolved
@@ -113,14 +113,8 @@
 // Output displays logs from multiple sources in tail(1) format
 func Output(r cruntime.Manager, bs bootstrapper.Bootstrapper, runner command.Runner, lines int) error {
 	cmds := logCommands(r, bs, lines, false)
-<<<<<<< HEAD
-	cmds["kernel"] = "uptime && uname -a && grep PRETTY /etc/os-release"
-=======
-
-	// These are not technically logs, but are useful to have in bug reports.
 	cmds["kernel"] = "uptime && uname -a && grep PRETTY /etc/os-release"
 
->>>>>>> aabe45b1
 	names := []string{}
 	for k := range cmds {
 		names = append(names, k)
