--- conflicted
+++ resolved
@@ -40,11 +40,7 @@
 // DefaultISOURLs returns a list of ISO URL's to consult by default, in priority order
 func DefaultISOURLs() []string {
 	v := version.GetISOVersion()
-<<<<<<< HEAD
-	isoBucket := "minikube-builds/iso/13860"
-=======
 	isoBucket := "minikube-builds/iso/13800"
->>>>>>> 7ab41df6
 	return []string{
 		fmt.Sprintf("https://storage.googleapis.com/%s/minikube-%s.iso", isoBucket, v),
 		fmt.Sprintf("https://github.com/kubernetes/minikube/releases/download/%s/minikube-%s.iso", v, v),
