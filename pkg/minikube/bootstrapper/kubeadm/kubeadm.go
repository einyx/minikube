--- conflicted
+++ resolved
@@ -276,11 +276,7 @@
 	port := n.Port
 	if driver.IsKIC(cfg.Driver) {
 		ip = oci.DefaultBindIPV4
-<<<<<<< HEAD
-		port, err := oci.HostPortBinding(cfg.Driver, driver.MachineName(cfg, n), port)
-=======
-		port, err = oci.ForwardedPort(cfg.Driver, cfg.Name, port)
->>>>>>> bf1b6d79
+		port, err := oci.ForwardedPort(cfg.Driver, driver.MachineName(cfg, n), port)
 		if err != nil {
 			return errors.Wrapf(err, "get host-bind port %d for container %s", port, cfg.Name)
 		}
@@ -348,7 +344,6 @@
 		return errors.Wrap(err, "apiserver healthz")
 	}
 
-<<<<<<< HEAD
 	cp, err := config.PrimaryControlPlane(&cfg)
 	if err != nil {
 		return errors.Wrap(err, "getting control plane")
@@ -357,20 +352,7 @@
 	port := cp.Port
 	if driver.IsKIC(cfg.Driver) {
 		ip = oci.DefaultBindIPV4
-		port, err = oci.HostPortBinding(cfg.Driver, driver.MachineName(cfg, cp), port)
-=======
-	for _, n := range cfg.Nodes {
-		ip := n.IP
-		port := n.Port
-		if driver.IsKIC(cfg.Driver) {
-			ip = oci.DefaultBindIPV4
-			port, err = oci.ForwardedPort(cfg.Driver, cfg.Name, port)
-			if err != nil {
-				return errors.Wrapf(err, "get host-bind port %d for container %s", port, cfg.Name)
-			}
-		}
-		client, err := k.client(ip, port)
->>>>>>> bf1b6d79
+		port, err = oci.ForwardedPort(cfg.Driver, driver.MachineName(cfg, cp), port)
 		if err != nil {
 			return errors.Wrapf(err, "get host-bind port %d for container %s", port, driver.MachineName(cfg, cp))
 		}
