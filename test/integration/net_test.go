// +build integration

/*
Copyright 2016 The Kubernetes Authors All rights reserved.

Licensed under the Apache License, Version 2.0 (the "License");
you may not use this file except in compliance with the License.
You may obtain a copy of the License at

    http://www.apache.org/licenses/LICENSE-2.0

Unless required by applicable law or agreed to in writing, software
distributed under the License is distributed on an "AS IS" BASIS,
WITHOUT WARRANTIES OR CONDITIONS OF ANY KIND, either express or implied.
See the License for the specific language governing permissions and
limitations under the License.
*/

package integration

import (
	"bytes"
	"context"
	"fmt"
	"os/exec"
	"path/filepath"
	"strings"
	"testing"
	"time"

	"k8s.io/minikube/pkg/kapi"
	"k8s.io/minikube/pkg/util/retry"
)

// TestNetworkPlugins tests all supported CNI options
// Options tested: kubenet, bridge, flannel, kindnet, calico, cilium
// Flags tested: enable-default-cni (legacy), false (CNI off), auto-detection
func TestNetworkPlugins(t *testing.T) {
	MaybeParallel(t)
	if NoneDriver() {
		t.Skip("skipping since test for none driver")
	}

	t.Run("group", func(t *testing.T) {
		tests := []struct {
			name          string
			args          []string
			kubeletPlugin string
			podLabel      string
			hairpin       bool
		}{
			// for containerd and crio runtimes kindnet CNI is used by default and hairpin is enabled
			{"auto", []string{}, "", "", ContainerRuntime() != "docker"},
			{"kubenet", []string{"--network-plugin=kubenet"}, "kubenet", "", true},
			{"bridge", []string{"--cni=bridge"}, "cni", "", true},
			{"enable-default-cni", []string{"--enable-default-cni=true"}, "cni", "", true},
			{"flannel", []string{"--cni=flannel"}, "cni", "app=flannel", true},
			{"kindnet", []string{"--cni=kindnet"}, "cni", "app=kindnet", true},
			{"false", []string{"--cni=false"}, "", "", false},
			{"custom-weave", []string{fmt.Sprintf("--cni=%s", filepath.Join(*testdataDir, "weavenet.yaml"))}, "cni", "", true},
			{"calico", []string{"--cni=calico"}, "cni", "k8s-app=calico-node", true},
			{"cilium", []string{"--cni=cilium"}, "cni", "k8s-app=cilium", true},
		}

		for _, tc := range tests {
			tc := tc

			t.Run(tc.name, func(t *testing.T) {
				if DockerDriver() && strings.Contains(tc.name, "flannel") {
					t.Skipf("flannel is not yet compatible with Docker driver: iptables v1.8.3 (legacy): Couldn't load target `CNI-x': No such file or directory")
				}

<<<<<<< HEAD
				if ContainerRuntime() != "docker" && tc.name == "false" {
					t.Skipf("skipping the test as CNI is required for container runtime %s", ContainerRuntime())
=======
				if ContainerRuntime() != "docker" && tc.name == "kubenet" {
					// CNI is disabled when --network-plugin=kubenet option is passed. See cni.New(..) function
					// But for containerd/crio CNI has to be configured
					t.Skipf("Skipping the test as %s container runtimes requires CNI", ContainerRuntime())
>>>>>>> 78618d04
				}

				start := time.Now()
				MaybeParallel(t)
				profile := UniqueProfileName(tc.name)

				ctx, cancel := context.WithTimeout(context.Background(), Minutes(40))
				defer CleanupWithLogs(t, profile, cancel)

				startArgs := append([]string{"start", "-p", profile, "--memory=2048", "--alsologtostderr", "--wait=true", "--wait-timeout=5m"}, tc.args...)
				startArgs = append(startArgs, StartArgs()...)

				t.Run("Start", func(t *testing.T) {
					_, err := Run(t, exec.CommandContext(ctx, Target(), startArgs...))
					if err != nil {
						t.Fatalf("failed start: %v", err)
					}
				})

				if !t.Failed() && tc.podLabel != "" {
					t.Run("ControllerPod", func(t *testing.T) {
						if _, err := PodWait(ctx, t, profile, "kube-system", tc.podLabel, Minutes(10)); err != nil {
							t.Fatalf("failed waiting for %s labeled pod: %v", tc.podLabel, err)
						}
					})
				}
				if !t.Failed() {
					t.Run("KubeletFlags", func(t *testing.T) {
						var rr *RunResult
						var err error
						if NoneDriver() {
							// none does not support 'minikube ssh'
							rr, err = Run(t, exec.CommandContext(ctx, "pgrep", "-a", "kubelet"))
						} else {
							rr, err = Run(t, exec.CommandContext(ctx, Target(), "ssh", "-p", profile, "pgrep -a kubelet"))
						}
						if err != nil {
							t.Fatalf("ssh failed: %v", err)
						}
						out := rr.Stdout.String()
						verifyKubeletFlagsOutput(t, tc.kubeletPlugin, out)
					})
				}

				if !t.Failed() {
					t.Run("NetCatPod", func(t *testing.T) {
						_, err := Run(t, exec.CommandContext(ctx, "kubectl", "--context", profile, "replace", "--force", "-f", filepath.Join(*testdataDir, "netcat-deployment.yaml")))
						if err != nil {
							t.Errorf("failed to apply netcat manifest: %v", err)
						}

						client, err := kapi.Client(profile)
						if err != nil {
							t.Fatalf("failed to get Kubernetes client for %s: %v", profile, err)
						}

						if err := kapi.WaitForDeploymentToStabilize(client, "default", "netcat", Minutes(15)); err != nil {
							t.Errorf("failed waiting for netcat deployment to stabilize: %v", err)
						}

						if _, err := PodWait(ctx, t, profile, "default", "app=netcat", Minutes(15)); err != nil {
							t.Fatalf("failed waiting for netcat pod: %v", err)
						}

					})
				}

				if strings.Contains(tc.name, "weave") {
					t.Skipf("skipping remaining tests for weave, as results can be unpredictable")
				}

				if !t.Failed() {
					t.Run("DNS", func(t *testing.T) {
						var rr *RunResult
						var err error

						nslookup := func() error {
							rr, err = Run(t, exec.CommandContext(ctx, "kubectl", "--context", profile, "exec", "deployment/netcat", "--", "nslookup", "kubernetes.default"))
							return err
						}

						// If the coredns process was stable, this retry wouldn't be necessary.
						if err := retry.Expo(nslookup, 1*time.Second, Minutes(6)); err != nil {
							t.Errorf("failed to do nslookup on kubernetes.default: %v", err)
						}

						want := []byte("10.96.0.1")
						if !bytes.Contains(rr.Stdout.Bytes(), want) {
							t.Errorf("failed nslookup: got=%q, want=*%q*", rr.Stdout.Bytes(), want)
						}
					})
				}

				if !t.Failed() {
					t.Run("Localhost", func(t *testing.T) {
						tryLocal := func() error {
							_, err := Run(t, exec.CommandContext(ctx, "kubectl", "--context", profile, "exec", "deployment/netcat", "--", "/bin/sh", "-c", "nc -w 5 -i 5 -z localhost 8080"))
							return err
						}

						if err := retry.Expo(tryLocal, 1*time.Second, Seconds(60)); err != nil {
							t.Errorf("failed to connect via localhost: %v", err)
						}
					})
				}

				if !t.Failed() {
					t.Run("HairPin", func(t *testing.T) {
						validateHairpinMode(ctx, t, profile, tc.hairpin)
					})
				}

				t.Logf("%q test finished in %s, failed=%v", tc.name, time.Since(start), t.Failed())
			})
		}
	})
}

// validateHairpinMode makes sure the hairpinning (https://en.wikipedia.org/wiki/Hairpinning) is correctly configured for given CNI
// try to access deployment/netcat pod using external, obtained from 'netcat' service dns resolution, IP address
// should fail if hairpinMode is off
func validateHairpinMode(ctx context.Context, t *testing.T, profile string, hairpin bool) {
	tryHairPin := func() error {
		_, err := Run(t, exec.CommandContext(ctx, "kubectl", "--context", profile, "exec", "deployment/netcat", "--", "/bin/sh", "-c", "nc -w 5 -i 5 -z netcat 8080"))
		return err
	}
	if hairpin {
		if err := retry.Expo(tryHairPin, 1*time.Second, Seconds(60)); err != nil {
			t.Errorf("failed to connect via pod host: %v", err)
		}
	} else {
		if tryHairPin() == nil {
			t.Fatalf("hairpin connection unexpectedly succeeded - misconfigured test?")
		}
	}
}

func verifyKubeletFlagsOutput(t *testing.T, kubeletPlugin, out string) {
	if kubeletPlugin == "" {
		if strings.Contains(out, "--network-plugin") && ContainerRuntime() == "docker" {
			t.Errorf("expected no network plug-in, got %s", out)
		}
		if !strings.Contains(out, "--network-plugin=cni") && ContainerRuntime() != "docker" {
			t.Errorf("expected cni network plugin with conatinerd/crio, got %s", out)
		}
	} else if !strings.Contains(out, fmt.Sprintf("--network-plugin=%s", kubeletPlugin)) {
		t.Errorf("expected --network-plugin=%s, got %s", kubeletPlugin, out)
	}
}<|MERGE_RESOLUTION|>--- conflicted
+++ resolved
@@ -70,15 +70,14 @@
 					t.Skipf("flannel is not yet compatible with Docker driver: iptables v1.8.3 (legacy): Couldn't load target `CNI-x': No such file or directory")
 				}
 
-<<<<<<< HEAD
 				if ContainerRuntime() != "docker" && tc.name == "false" {
 					t.Skipf("skipping the test as CNI is required for container runtime %s", ContainerRuntime())
-=======
+				}
+
 				if ContainerRuntime() != "docker" && tc.name == "kubenet" {
 					// CNI is disabled when --network-plugin=kubenet option is passed. See cni.New(..) function
 					// But for containerd/crio CNI has to be configured
 					t.Skipf("Skipping the test as %s container runtimes requires CNI", ContainerRuntime())
->>>>>>> 78618d04
 				}
 
 				start := time.Now()
